--- conflicted
+++ resolved
@@ -545,11 +545,7 @@
     @apply z-10 mt-1 max-h-60 overflow-auto rounded-md bg-background py-1 text-base shadow-lg ring-1 ring-black ring-opacity-5 focus:outline-none sm:text-sm;
   }
   .dropdown-component-true-options {
-<<<<<<< HEAD
-    @apply dropdown-component-options w-[215px];
-=======
     @apply dropdown-component-options lg:w-[32%]
->>>>>>> 66cec7d5
   }
   .dropdown-component-false-options {
     @apply dropdown-component-options w-full;
