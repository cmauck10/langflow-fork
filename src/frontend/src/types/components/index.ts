import { ReactElement, ReactNode, SetStateAction } from "react";
import { ReactFlowJsonObject } from "reactflow";
import { InputOutput } from "../../constants/enums";
import { APIClassType, APITemplateType, TemplateVariableType } from "../api";
import { ChatMessageType } from "../chat";
import { FlowStyleType, FlowType, NodeDataType, NodeType } from "../flow/index";
import { sourceHandleType, targetHandleType } from "./../flow/index";
export type InputComponentType = {
  autoFocus?: boolean;
  onBlur?: (event: React.FocusEvent<HTMLInputElement>) => void;
  value?: string;
  disabled?: boolean;
  onChange?: (value: string) => void;
  password: boolean;
  required?: boolean;
  isForm?: boolean;
  editNode?: boolean;
  onChangePass?: (value: boolean | boolean) => void;
  showPass?: boolean;
  placeholder?: string;
  className?: string;
  id?: string;
  blurOnEnter?: boolean;
  optionsIcon?: string;
  optionsPlaceholder?: string;
  options?: string[];
  optionsButton?: ReactElement;
  optionButton?: (option: string) => ReactElement;
  selectedOption?: string;
  setSelectedOption?: (value: string) => void;
};
export type ToggleComponentType = {
  enabled: boolean;
  setEnabled: (state: boolean) => void;
  disabled: boolean | undefined;
  size: "small" | "medium" | "large";
  id?: string;
  editNode?: boolean;
};
export type DropDownComponentType = {
  disabled?: boolean;
  isLoading?: boolean;
  value: string;
  options: string[];
  onSelect: (value: string) => void;
  editNode?: boolean;
  id?: string;
};
export type ParameterComponentType = {
  data: NodeDataType;
  title: string;
  id: sourceHandleType | targetHandleType;
  color: string;
  left: boolean;
  type: string | undefined;
  required?: boolean;
  name?: string;
  tooltipTitle: string | undefined;
  optionalHandle?: Array<String> | null;
  info?: string;
  proxy?: { field: string; id: string };
  showNode?: boolean;
  index?: string;
  onCloseModal?: (close: boolean) => void;
};
export type InputListComponentType = {
  value: string[];
  onChange: (value: string[]) => void;
  disabled: boolean;
  editNode?: boolean;
  componentName?: string;
};

export type InputGlobalComponentType = {
  disabled: boolean;
  onChange: (value: string) => void;
  setDb: (value: boolean) => void;
  name: string;
  data: NodeDataType;
  editNode?: boolean;
};

<<<<<<< HEAD
=======

>>>>>>> 0cee24df
export type KeyPairListComponentType = {
  value: any;
  onChange: (value: Object[]) => void;
  disabled: boolean;
  editNode?: boolean;
  duplicateKey?: boolean;
  editNodeModal?: boolean;
  isList?: boolean;
};

export type DictComponentType = {
  value: any;
  onChange: (value) => void;
  disabled?: boolean;
  editNode?: boolean;
  id?: string;
  left?: boolean;
  output?: boolean;
};

export type TextAreaComponentType = {
  field_name?: string;
  nodeClass?: APIClassType;
  setNodeClass?: (value: APIClassType) => void;
  disabled: boolean;
  onChange: (value: string[] | string) => void;
  value: string;
  editNode?: boolean;
  id?: string;
  readonly?: boolean;
};

export type PromptAreaComponentType = {
  field_name?: string;
  nodeClass?: APIClassType;
  setNodeClass?: (value: APIClassType, code?: string) => void;
  disabled: boolean;
  onChange: (value: string[] | string) => void;
  value: string;
  readonly?: boolean;
  editNode?: boolean;
  id?: string;
};

export type CodeAreaComponentType = {
  setOpenModal?: (bool: boolean) => void;
  disabled: boolean;
  onChange: (value: string[] | string) => void;
  value: string;
  editNode?: boolean;
  nodeClass?: APIClassType;
  setNodeClass?: (value: APIClassType, code?: string) => void;
  dynamic?: boolean;
  id?: string;
  readonly?: boolean;
  open?: boolean;
  setOpen?: (open: boolean) => void;
};

export type FileComponentType = {
  IOInputProps?;
  disabled: boolean;
  onChange: (value: string[] | string) => void;
  value: string;
  fileTypes: Array<string>;
  onFileChange: (value: string) => void;
  editNode?: boolean;
};

export type DisclosureComponentType = {
  children: ReactNode;
  openDisc: boolean;
  isChild?: boolean;
  button: {
    title: string;
    Icon: React.ElementType;
    buttons?: {
      Icon: ReactElement;
      title: string;
      onClick: (event?: React.MouseEvent) => void;
    }[];
  };
  testId?: string;
};

export type RangeSpecType = {
  min: number;
  max: number;
  step: number;
};

export type IntComponentType = {
  value: string;
  disabled?: boolean;
  rangeSpec: RangeSpecType;
  onChange: (value: string) => void;
  editNode?: boolean;
  id?: string;
};

export type FloatComponentType = {
  value: string;
  disabled?: boolean;
  onChange: (value: string) => void;
  rangeSpec: RangeSpecType;
  editNode?: boolean;
  id?: string;
};

export type TooltipComponentType = {
  children: ReactElement;
  title: string | ReactElement;
  placement?:
    | "bottom-end"
    | "bottom-start"
    | "bottom"
    | "left-end"
    | "left-start"
    | "left"
    | "right-end"
    | "right-start"
    | "right"
    | "top-end"
    | "top-start"
    | "top";
};

export type ProgressBarType = {
  children?: ReactElement;
  value?: number;
  max?: number;
};

export type RadialProgressType = {
  value?: number;
  color?: string;
};

export type AccordionComponentType = {
  children?: ReactElement;
  open?: string[];
  trigger?: string | ReactElement;
  keyValue?: string;
  openDisc?: boolean;
  sideBar?: boolean;
};
export type Side = "top" | "right" | "bottom" | "left";

export type ShadTooltipProps = {
  delayDuration?: number;
  side?: Side;
  content: ReactNode;
  children: ReactNode;
  style?: string;
};
export type ShadToolTipType = {
  content?: ReactNode | null;
  side?: "top" | "right" | "bottom" | "left";
  asChild?: boolean;
  children?: ReactElement;
  delayDuration?: number;
  styleClasses?: string;
};

export type TextHighlightType = {
  value?: string;
  side?: "top" | "right" | "bottom" | "left";
  asChild?: boolean;
  children?: ReactElement;
  delayDuration?: number;
};

export interface IVarHighlightType {
  name: string;
}

export type IconComponentProps = {
  name: string;
  className?: string;
  iconColor?: string;
  onClick?: () => void;
  stroke?: string;
  strokeWidth?: number;
  id?: string;
};

export type InputProps = {
  name: string | null;
  description: string | null;
  maxLength?: number;
  setName?: (name: string) => void;
  setDescription?: (description: string) => void;
  invalidNameList?: string[];
};

export type TooltipProps = {
  selector: string;
  content?: string;
  disabled?: boolean;
  htmlContent?: React.ReactNode;
  className?: string; // This should use !impornant to override the default styles eg: '!bg-white'
  position?: "top" | "right" | "bottom" | "left";
  clickable?: boolean;
  children: React.ReactNode;
  delayShow?: number;
};

export type LoadingComponentProps = {
  remSize: number;
};

export type ContentProps = {
  children: ReactNode;
};
export type HeaderProps = { children: ReactNode; description: string };
export type TriggerProps = {
  children: ReactNode;
  tooltipContent?: ReactNode;
  side?: "top" | "right" | "bottom" | "left";
};

export interface languageMap {
  [key: string]: string | undefined;
}

export type signUpInputStateType = {
  password: string;
  cnfPassword: string;
  username: string;
};

export type inputHandlerEventType = {
  target: {
    value: string;
    name: string;
  };
};
export type PaginatorComponentType = {
  pageSize: number;
  pageIndex: number;
  rowsCount?: number[];
  totalRowsCount: number;
  paginate: (pageIndex: number, pageSize: number) => void;
  storeComponent?: boolean;
};

export type ConfirmationModalType = {
  onCancel?: () => void;
  title: string;
  titleHeader?: string;
  destructive?: boolean;
  modalContentTitle?: string;
  cancelText: string;
  confirmationText: string;
  children:
    | [React.ReactElement<ContentProps>, React.ReactElement<TriggerProps>]
    | React.ReactElement<ContentProps>;
  icon: string;
  data?: any;
  index?: number;
  onConfirm: (index, data) => void;
  open?: boolean;
  onClose?: (close: boolean) => void;
  size?:
    | "x-small"
    | "smaller"
    | "small"
    | "medium"
    | "large"
    | "large-h-full"
    | "small-h-full"
    | "medium-h-full";
};

export type UserManagementType = {
  title: string;
  titleHeader: string;
  cancelText: string;
  confirmationText: string;
  children: ReactElement;
  icon: string;
  data?: any;
  index?: number;
  asChild?: boolean;
  onConfirm: (index, data) => void;
};

export type loginInputStateType = {
  username: string;
  password: string;
};

export type patchUserInputStateType = {
  password: string;
  cnfPassword: string;
  gradient: string;
};

export type UserInputType = {
  username: string;
  password: string;
  is_active?: boolean;
  is_superuser?: boolean;
  id?: string;
  create_at?: string;
  updated_at?: string;
};

export type ApiKeyType = {
  title: string;
  cancelText: string;
  confirmationText: string;
  children: ReactElement;
  icon: string;
  data?: any;
  onCloseModal: () => void;
};

export type StoreApiKeyType = {
  children: ReactElement;
  disabled?: boolean;
};
export type groupedObjType = {
  family: string;
  type: string;
};

export type nodeGroupedObjType = {
  displayName: string;
  node: string[] | string;
};

type test = {
  [char: string]: string;
};

export type tweakType = Array<{
  [key: string]: {
    [char: string]: string;
  } & FlowStyleType;
}>;

export type uniqueTweakType = {
  [key: string]: {
    [char: string]: string;
  } & FlowStyleType;
};

export type apiModalTweakType = {
  current: Array<{
    [key: string]: {
      [char: string]: string | number;
    };
  }>;
};

export type nodeToolbarType = {
  data: {
    id: string;
    type: string;
    node: {
      base_classes: string[];
      description: string;
      display_name: string;
      documentation: string;
      template: APITemplateType;
    };
    value: void;
  };
  deleteNode: (idx: string) => void;
  openPopUp: (element: JSX.Element) => JSX.Element;
};

export type chatTriggerPropType = {
  open: boolean;
  isBuilt: boolean;
  canOpen: boolean;
  setOpen: (can: boolean) => void;
};

export type headerFlowsType = {
  data: ReactFlowJsonObject | null;
  description: string;
  id: string;
  name: string;
  style?: FlowStyleType;
};

export type chatInputType = {
  chatValue: string;
  inputRef: {
    current: any;
  };
  lockChat: boolean;
  noInput: boolean;
  sendMessage: (count?: number) => void;
  setChatValue: (value: string) => void;
};

export type editNodeToggleType = {
  advanced?: boolean;
  info?: string;
  list: boolean;
  multiline?: boolean;
  name?: string;
  password?: boolean;
  placeholder?: string;
  required: boolean;
  show: boolean;
  type: string;
};

export interface Props {
  language: string;
  value: string;
}

export type fileCardPropsType = {
  fileName: string;
  content: string;
  fileType: string;
};

export type nodeToolbarPropsType = {
  data: NodeDataType;
  deleteNode: (idx: string) => void;
  setShowNode: (boolean: any) => void;
  numberOfHandles: number;
  showNode: boolean;
  name?: string;
  openAdvancedModal?: boolean;
  onCloseAdvancedModal?: (close: boolean) => void;
  selected: boolean;
  updateNodeCode?: (
    newNodeClass: APIClassType,
    code: string,
    name: string
  ) => void;
  setShowState: (show: boolean | SetStateAction<boolean>) => void;
  isOutdated?: boolean;
};

export type parsedDataType = {
  id: string;
  params: string;
  progress: number;
  valid: boolean;
};

export type SanitizedHTMLWrapperType = {
  className: string;
  content: string;
  onClick: () => void;
  suppressWarning?: boolean;
};

export type iconsType = {
  [key: string]: React.ElementType;
};

export type modalHeaderType = {
  children: ReactNode;
  description: string | null;
};

export type codeAreaModalPropsType = {
  setValue: (value: string) => void;
  setOpenModal?: (bool: boolean) => void;
  value: string;
  nodeClass: APIClassType | undefined;
  setNodeClass: (Class: APIClassType, code?: string) => void | undefined;
  children: ReactNode;
  dynamic?: boolean;
  readonly?: boolean;
  open?: boolean;
  setOpen?: (open: boolean) => void;
};

export type chatMessagePropsType = {
  chat: ChatMessageType;
  lockChat: boolean;
  lastMessage: boolean;
  setLockChat: (lock: boolean) => void;
  updateChat: (
    chat: ChatMessageType,
    message: string,
    stream_url?: string
  ) => void;
};

export type genericModalPropsType = {
  field_name?: string;
  setValue: (value: string) => void;
  value: string;
  buttonText: string;
  modalTitle: string;
  type: number;
  nodeClass?: APIClassType;
  setNodeClass?: (Class: APIClassType, code?: string) => void;
  children: ReactNode;
  id?: string;
  readonly?: boolean;
};

export type newFlowModalPropsType = {
  open: boolean;
  setOpen: (open: boolean) => void;
};

export type IOModalPropsType = {
  children: JSX.Element;
  open: boolean;
  setOpen: (open: boolean) => void;
  disable?: boolean;
  isPlayground?: boolean;
  cleanOnClose?: boolean;
};

export type buttonBoxPropsType = {
  onClick: () => void;
  title: string;
  description: string;
  icon: ReactNode;
  bgColor: string;
  textColor: string;
  deactivate?: boolean;
  size: "small" | "medium" | "big";
};

export type FlowSettingsPropsType = {
  open: boolean;
  setOpen: (open: boolean) => void;
};

export type groupDataType = {
  [char: string]: string;
};

export type cardComponentPropsType = {
  data: FlowType;
  onDelete?: () => void;
  button?: JSX.Element;
};

type tabsArrayType = {
  code: string;
  image: string;
  language: string;
  mode: string;
  name: string;
  description?: string;
};

type getValueNodeType = {
  id: string;
  node: NodeType;
  type: string;
  value: null;
};

type codeTabsFuncTempType = {
  [key: string]: string | boolean;
};

export type codeTabsPropsType = {
  flow?: FlowType;
  tabs: Array<tabsArrayType>;
  activeTab: string;
  setActiveTab: (value: string) => void;
  isMessage?: boolean;
  tweaks?: {
    tweak?: { current: tweakType };
    tweaksList?: { current: Array<string> };
    buildContent?: (value: string) => ReactNode;
    getValue?: (
      value: string,
      node: NodeType,
      template: TemplateVariableType
    ) => string;
    buildTweakObject?: (
      tw: string,
      changes: string | string[] | boolean | number | Object[] | Object,
      template: TemplateVariableType
    ) => string | void;
  };
};

export type crashComponentPropsType = {
  error: {
    message: string;
    stack: string;
  };
  resetErrorBoundary: (args) => void;
};

export type validationStatusType = {
  id: string;
  data: object | any;
  params: string;
  progress?: number;
  valid: boolean;
  duration?: string;
};

export type ApiKey = {
  id: string;
  api_key: string;
  name: string;
  created_at: string;
  last_used_at: string;
  total_uses: number;
};
export type fetchErrorComponentType = {
  message: string;
  description: string;
  openModal?: boolean;
  setRetry: () => void;
  isLoadingHealth: boolean;
};

export type dropdownButtonPropsType = {
  firstButtonName: string;
  onFirstBtnClick: () => void;
  options: Array<{ name: string; onBtnClick: () => void }>;
  plusButton?: boolean;
  dropdownOptions?: boolean;
};

export type IOFieldViewProps = {
  type: InputOutput;
  fieldType: string;
  fieldId: string;
  left?: boolean;
};

export type UndrawCardComponentProps = { flow: FlowType };

export type chatViewProps = {
  sendMessage: (count?: number) => void;
  chatValue: string;
  setChatValue: (value: string) => void;
  lockChat: boolean;
  setLockChat: (lock: boolean) => void;
};

export type IOFileInputProps = {
  field: TemplateVariableType;
  updateValue: (e: any, type: string) => void;
};

export type toolbarSelectItemProps = {
  isMac: boolean;
  shift: boolean;
  keyboardKey: string;
  value: string;
  icon: string;
  styleObj?: {
    iconClasses?: string;
    commandClasses?: string;
    shiftClasses?: string;
    ctrlClasses?: string;
    keyClasses?: string;
    valueClasses?: string;
  };
  dataTestId: string;
  ping?: boolean;
};<|MERGE_RESOLUTION|>--- conflicted
+++ resolved
@@ -80,10 +80,6 @@
   editNode?: boolean;
 };
 
-<<<<<<< HEAD
-=======
-
->>>>>>> 0cee24df
 export type KeyPairListComponentType = {
   value: any;
   onChange: (value: Object[]) => void;
