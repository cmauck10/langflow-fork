--- conflicted
+++ resolved
@@ -6,11 +6,7 @@
  */
 export default function getPythonCode(
   flowName: string,
-<<<<<<< HEAD
-  tweaksBuildedObject,
-=======
   tweaksBuildedObject: any[],
->>>>>>> c45c5da7
 ): string {
   let tweaksString = "{}";
   if (tweaksBuildedObject && tweaksBuildedObject.length > 0) {
