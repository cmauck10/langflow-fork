import { useContext, useEffect, useState } from "react";
import "reactflow/dist/style.css";
import "./App.css";

import { ErrorBoundary } from "react-error-boundary";
import ErrorAlert from "./alerts/error";
import NoticeAlert from "./alerts/notice";
import SuccessAlert from "./alerts/success";
import CrashErrorComponent from "./components/CrashErrorComponent";
import FetchErrorComponent from "./components/fetchErrorComponent";
import LoadingComponent from "./components/loadingComponent";
import {
  FETCH_ERROR_DESCRIPION,
  FETCH_ERROR_MESSAGE,
} from "./constants/constants";
import { AuthContext } from "./contexts/authContext";
import { getHealth } from "./controllers/API";
import Router from "./routes";
import useAlertStore from "./stores/alertStore";
import { useDarkStore } from "./stores/darkStore";
import useFlowsManagerStore from "./stores/flowsManagerStore";
import { useTypesStore } from "./stores/typesStore";
import { useStoreStore } from "./stores/storeStore";

export default function App() {
<<<<<<< HEAD
  const removeFromTempNotificationList = useAlertStore(
    (state) => state.removeFromTempNotificationList
  );
  const tempNotificationList = useAlertStore(
    (state) => state.tempNotificationList
  );
  const loading = useAlertStore((state) => state.loading);
=======
  const errorData = useAlertStore((state) => state.errorData);
  const errorOpen = useAlertStore((state) => state.errorOpen);
  const setErrorOpen = useAlertStore((state) => state.setErrorOpen);
  const noticeData = useAlertStore((state) => state.noticeData);
  const noticeOpen = useAlertStore((state) => state.noticeOpen);
  const setNoticeOpen = useAlertStore((state) => state.setNoticeOpen);
  const successData = useAlertStore((state) => state.successData);
  const successOpen = useAlertStore((state) => state.successOpen);
  const setSuccessOpen = useAlertStore((state) => state.setSuccessOpen);
>>>>>>> 6b2d0c6e
  const [fetchError, setFetchError] = useState(false);
  const isLoading = useFlowsManagerStore((state) => state.isLoading);

  const removeAlert = (id: string) => {
    removeFromTempNotificationList(id);
  };

  const { isAuthenticated } = useContext(AuthContext);
  const refreshFlows = useFlowsManagerStore((state) => state.refreshFlows);
  const fetchApiData = useStoreStore((state) => state.fetchApiData);
  const getTypes = useTypesStore((state) => state.getTypes);
  const refreshVersion = useDarkStore((state) => state.refreshVersion);
  const refreshStars = useDarkStore((state) => state.refreshStars);
  const checkHasStore = useStoreStore((state) => state.checkHasStore);

  useEffect(() => {
    refreshStars();
    refreshVersion();

    // If the user is authenticated, fetch the types. This code is important to check if the user is auth because of the execution order of the useEffect hooks.
    if (isAuthenticated === true) {
      // get data from db
      getTypes().then(() => {
        refreshFlows();
      });
      checkHasStore();
      fetchApiData();
    }
  }, [isAuthenticated]);

  useEffect(() => {
    // Timer to call getHealth every 5 seconds
    const timer = setInterval(() => {
      getHealth()
        .then(() => {
          if (fetchError) setFetchError(false);
        })
        .catch(() => {
          setFetchError(true);
        });
    }, 20000);

    // Clean up the timer on component unmount
    return () => {
      clearInterval(timer);
    };
  }, []);

  return (
    //need parent component with width and height
    <div className="flex h-full flex-col">
      <ErrorBoundary
        onReset={() => {
          // any reset function
        }}
        FallbackComponent={CrashErrorComponent}
      >
        {fetchError ? (
          <FetchErrorComponent
            description={FETCH_ERROR_DESCRIPION}
            message={FETCH_ERROR_MESSAGE}
          ></FetchErrorComponent>
        ) : isLoading ? (
          <div className="loading-page-panel">
            <LoadingComponent remSize={50} />
          </div>
        ) : (
          <>
            <Router />
          </>
        )}
      </ErrorBoundary>
      <div></div>
      <div className="app-div" style={{ zIndex: 999 }}>
        {tempNotificationList.map((alert) => (
          <div key={alert.id}>
            {alert.type === "error" ? (
              <ErrorAlert
                key={alert.id}
                title={alert.title}
                list={alert.list}
                id={alert.id}
                removeAlert={removeAlert}
              />
            ) : alert.type === "notice" ? (
              <NoticeAlert
                key={alert.id}
                title={alert.title}
                link={alert.link}
                id={alert.id}
                removeAlert={removeAlert}
              />
            ) : (
              <SuccessAlert
                key={alert.id}
                title={alert.title}
                id={alert.id}
                removeAlert={removeAlert}
              />
            )}
          </div>
        ))}
      </div>
    </div>
  );
}<|MERGE_RESOLUTION|>--- conflicted
+++ resolved
@@ -23,25 +23,12 @@
 import { useStoreStore } from "./stores/storeStore";
 
 export default function App() {
-<<<<<<< HEAD
   const removeFromTempNotificationList = useAlertStore(
     (state) => state.removeFromTempNotificationList
   );
   const tempNotificationList = useAlertStore(
     (state) => state.tempNotificationList
   );
-  const loading = useAlertStore((state) => state.loading);
-=======
-  const errorData = useAlertStore((state) => state.errorData);
-  const errorOpen = useAlertStore((state) => state.errorOpen);
-  const setErrorOpen = useAlertStore((state) => state.setErrorOpen);
-  const noticeData = useAlertStore((state) => state.noticeData);
-  const noticeOpen = useAlertStore((state) => state.noticeOpen);
-  const setNoticeOpen = useAlertStore((state) => state.setNoticeOpen);
-  const successData = useAlertStore((state) => state.successData);
-  const successOpen = useAlertStore((state) => state.successOpen);
-  const setSuccessOpen = useAlertStore((state) => state.setSuccessOpen);
->>>>>>> 6b2d0c6e
   const [fetchError, setFetchError] = useState(false);
   const isLoading = useFlowsManagerStore((state) => state.isLoading);
 
