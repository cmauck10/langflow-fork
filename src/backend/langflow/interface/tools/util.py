import ast
import inspect
import textwrap
from typing import Dict, Union

from langchain.agents.tools import Tool
from loguru import logger


def get_func_tool_params(func, **kwargs) -> Union[Dict, None]:
    tree = ast.parse(textwrap.dedent(inspect.getsource(func)))

    # Iterate over the statements in the abstract syntax tree
    for node in ast.walk(tree):
        # Find the first return statement
        if isinstance(node, ast.Return):
            tool = node.value
            if isinstance(tool, ast.Call):
                if isinstance(tool.func, ast.Name) and tool.func.id == "Tool":
                    if tool.keywords:
                        tool_params = {}
                        for keyword in tool.keywords:
                            if keyword.arg == "name":
                                try:
                                    tool_params["name"] = ast.literal_eval(
                                        keyword.value
                                    )
                                except ValueError:
                                    break
                            elif keyword.arg == "description":
                                try:
                                    tool_params["description"] = ast.literal_eval(
                                        keyword.value
                                    )
                                except ValueError:
                                    continue

                        return tool_params
                    return {
                        "name": ast.literal_eval(tool.args[0]),
                        "description": ast.literal_eval(tool.args[2]),
                    }
                #
                else:
                    # get the class object from the return statement
                    try:
                        class_obj = eval(
                            compile(ast.Expression(tool), "<string>", "eval")
                        )
                    except Exception:
                        return None

                    return {
                        "name": getattr(class_obj, "name"),
                        "description": getattr(class_obj, "description"),
                    }
        # Return None if no return statement was found
    return None


def get_class_tool_params(cls, **kwargs) -> Union[Dict, None]:
<<<<<<< HEAD
    try:
        tree = ast.parse(inspect.getsource(cls))
    except IndentationError:
        logger.error(
            f"Error parsing class {cls.__name__}. Make sure there are no tabs in the code."
        )
        return None
=======
    tree = ast.parse(textwrap.dedent(inspect.getsource(cls)))
>>>>>>> c10b9927

    tool_params = {}

    # Iterate over the statements in the abstract syntax tree
    for node in ast.walk(tree):
        if isinstance(node, ast.ClassDef):
            # Find the class definition and look for methods
            for stmt in node.body:
                if isinstance(stmt, ast.FunctionDef) and stmt.name == "__init__":
                    # There is no assignment statements in the __init__ method
                    # So we need to get the params from the function definition
                    for arg in stmt.args.args:
                        if arg.arg == "name":
                            # It should be the name of the class
                            tool_params[arg.arg] = cls.__name__
                        elif arg.arg == "self":
                            continue
                        # If there is not default value, set it to an empty string
                        else:
                            try:
                                annotation = ast.literal_eval(arg.annotation)  # type: ignore
                                tool_params[arg.arg] = annotation
                            except ValueError:
                                tool_params[arg.arg] = ""
                # Get the attribute name and the annotation
                elif cls != Tool and isinstance(stmt, ast.AnnAssign):
                    # Get the attribute name and the annotation
                    tool_params[stmt.target.id] = ""  # type: ignore

    return tool_params


def get_tool_params(tool, **kwargs) -> Dict:
    # Parse the function code into an abstract syntax tree
    # Define if it is a function or a class
    if inspect.isfunction(tool):
        return get_func_tool_params(tool, **kwargs) or {}
    elif inspect.isclass(tool):
        # Get the parameters necessary to
        # instantiate the class

        return get_class_tool_params(tool, **kwargs) or {}

    else:
        raise ValueError("Tool must be a function or class.")<|MERGE_RESOLUTION|>--- conflicted
+++ resolved
@@ -59,17 +59,7 @@
 
 
 def get_class_tool_params(cls, **kwargs) -> Union[Dict, None]:
-<<<<<<< HEAD
-    try:
-        tree = ast.parse(inspect.getsource(cls))
-    except IndentationError:
-        logger.error(
-            f"Error parsing class {cls.__name__}. Make sure there are no tabs in the code."
-        )
-        return None
-=======
     tree = ast.parse(textwrap.dedent(inspect.getsource(cls)))
->>>>>>> c10b9927
 
     tool_params = {}
 
