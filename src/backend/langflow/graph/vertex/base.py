--- conflicted
+++ resolved
@@ -2,15 +2,6 @@
 import inspect
 import types
 from enum import Enum
-<<<<<<< HEAD
-from typing import (TYPE_CHECKING, Any, AsyncIterator, Callable, Coroutine,
-                    Dict, Iterator, List, Optional)
-
-from loguru import logger
-
-from langflow.graph.schema import (INPUT_COMPONENTS, OUTPUT_COMPONENTS,
-                                   InterfaceComponentTypes, ResultData)
-=======
 from typing import (
     TYPE_CHECKING,
     Any,
@@ -31,7 +22,6 @@
     InterfaceComponentTypes,
     ResultData,
 )
->>>>>>> 763d9dee
 from langflow.graph.utils import UnbuiltObject, UnbuiltResult
 from langflow.graph.vertex.utils import generate_result
 from langflow.interface.initialize import loading
