--- conflicted
+++ resolved
@@ -34,12 +34,8 @@
 
 Explore by editing prompt parameters, link chains and agents, track an agent's thought process, and export your flow.
 
-<<<<<<< HEAD
-## 🔧 Contributing
-=======
 
 ## 👋 Contributing
->>>>>>> 587d9e83
 
 We welcome contributions from developers of all levels to our open-source project on GitHub. If you'd like to contribute, please check our contributing guidelines and help make LangFlow more accessible.
 
