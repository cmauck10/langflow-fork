--- conflicted
+++ resolved
@@ -27,6 +27,8 @@
 </p>
 
 # Table of Contents
+- [⛓️ Langflow](#️-langflow)
+- [Table of Contents](#table-of-contents)
 - [📦 Installation](#-installation)
     - [Locally](#locally)
 - [🖥️ Command Line Interface (CLI)](#️-command-line-interface-cli)
@@ -36,9 +38,9 @@
     - [Deploy Langflow on Google Cloud Platform](#deploy-langflow-on-google-cloud-platform)
     - [Deploy Langflow on Jina AI Cloud](#deploy-langflow-on-jina-ai-cloud)
       - [API Usage](#api-usage)
-- [🎨 Creating Flows](#-creating-flows)
-- [👋 Contributing](#-contributing)
-- [📄 License](#-license)
+  - [🎨 Creating Flows](#-creating-flows)
+  - [👋 Contributing](#-contributing)
+  - [📄 License](#-license)
 
 
 # 📦 Installation
@@ -220,11 +222,7 @@
 
 ## 🎨 Creating Flows
 
-<<<<<<< HEAD
-Creating flows with LangFlow is easy. Simply drag sidebar components onto the canvas and connect them together to create your pipeline. LangFlow provides a range of [LangChain components](https://api.python.langchain.com/en/latest/index.html) to choose from, including LLMs, prompt serializers, agents, and chains.
-=======
 Creating flows with Langflow is easy. Simply drag sidebar components onto the canvas and connect them together to create your pipeline. Langflow provides a range of [LangChain components](https://langchain.readthedocs.io/en/latest/reference.html) to choose from, including LLMs, prompt serializers, agents, and chains.
->>>>>>> cd879912
 
 Explore by editing prompt parameters, link chains and agents, track an agent's thought process, and export your flow.
 
