[tool.poetry]
name = "langflow"
<<<<<<< HEAD
version = "0.7.0a0"
=======
version = "0.6.9"
>>>>>>> 4c332b98
description = "A Python package with a built-in web application"
authors = ["Logspace <contact@logspace.ai>"]
maintainers = [
    "Carlos Coelho <carlos@logspace.ai>",
    "Cristhian Zanforlin <cristhian.lousa@gmail.com>",
    "Gabriel Almeida <gabriel@logspace.ai>",
    "Gustavo Schaedler <gustavopoa@gmail.com>",
    "Igor Carvalho <igorr.ackerman@gmail.com>",
    "Lucas Eduoli <lucaseduoli@gmail.com>",
    "Otávio Anovazzi <otavio2204@gmail.com>",
    "Rodrigo Nader <rodrigo@logspace.ai>",
]
repository = "https://github.com/logspace-ai/langflow"
license = "MIT"
readme = "README.md"
keywords = ["nlp", "langchain", "openai", "gpt", "gui"]
packages = [{ include = "langflow", from = "src/backend" }]
include = ["src/backend/langflow/*", "src/backend/langflow/**/*"]
documentation = "https://docs.langflow.org"

[tool.poetry.scripts]
langflow = "langflow.__main__:main"

[tool.poetry.dependencies]


python = ">=3.9,<3.12"
duckdb = "^0.9.2"
fastapi = "^0.109.0"
uvicorn = "^0.27.0"
beautifulsoup4 = "^4.12.2"
google-search-results = "^2.4.1"
google-api-python-client = "^2.118.0"
typer = "^0.9.0"
gunicorn = "^21.2.0"
langchain = "~0.1.0"
openai = "^1.12.0"
pandas = "2.2.0"
chromadb = "^0.4.23"
huggingface-hub = { version = "^0.20.0", extras = ["inference"] }
rich = "^13.7.0"
llama-cpp-python = { version = "~0.2.0", optional = true }
networkx = "^3.1"
pypdf = "^4.0.0"
pysrt = "^1.1.2"
fake-useragent = "^1.4.0"
docstring-parser = "^0.15"
psycopg2-binary = "^2.9.6"
pyarrow = "^14.0.0"
tiktoken = "~0.6.0"
wikipedia = "^1.4.0"
qdrant-client = "^1.7.0"
weaviate-client = "*"
sentence-transformers = { version = "^2.3.1", optional = true }
ctransformers = { version = "^0.2.10", optional = true }
cohere = "^4.47.0"
python-multipart = "^0.0.7"
sqlmodel = "^0.0.14"
faiss-cpu = "^1.7.4"
anthropic = "^0.15.0"
<<<<<<< HEAD
orjson = "^3.9.3"
=======
orjson = "3.9.15"
>>>>>>> 4c332b98
multiprocess = "^0.70.14"
cachetools = "^5.3.1"
types-cachetools = "^5.3.0.5"
platformdirs = "^4.2.0"
pinecone-client = "^3.0.3"
pymongo = "^4.6.0"
supabase = "^2.3.0"
certifi = "^2023.11.17"
psycopg = "^3.1.9"
psycopg-binary = "^3.1.9"
fastavro = "^1.8.0"
langchain-experimental = "*"
celery = { extras = ["redis"], version = "^5.3.6", optional = true }
redis = { version = "^5.0.1", optional = true }
flower = { version = "^2.0.0", optional = true }
alembic = "^1.13.0"
passlib = "^1.7.4"
bcrypt = "4.0.1"
python-jose = "^3.3.0"
metaphor-python = "^0.1.11"
pydantic = "^2.6.0"
pydantic-settings = "^2.1.0"
zep-python = "1.5.0"
pywin32 = { version = "^306", markers = "sys_platform == 'win32'" }
loguru = "^0.7.1"
langfuse = "^2.9.0"
pillow = "^10.2.0"
metal-sdk = "^2.5.0"
markupsafe = "^2.1.3"
extract-msg = "^0.47.0"
# jq is not available for windows
jq = { version = "^1.6.0", markers = "sys_platform != 'win32'" }
boto3 = "^1.34.0"
numexpr = "^2.8.6"
qianfan = "0.3.0"
pgvector = "^0.2.3"
pyautogen = "^0.2.0"
langchain-google-genai = "^0.0.6"
elasticsearch = "^8.12.0"
pytube = "^15.0.0"
python-socketio = "^5.11.0"
llama-index = "^0.10.13"
langchain-openai = "^0.0.6"
unstructured = { extras = ["md"], version = "^0.12.4" }

[tool.poetry.group.dev.dependencies]
pytest-asyncio = "^0.23.1"
types-redis = "^4.6.0.5"
ipykernel = "^6.29.0"
mypy = "^1.8.0"
ruff = "^0.2.1"
httpx = "*"
pytest = "^8.0.0"
types-requests = "^2.31.0"
requests = "^2.31.0"
pytest-cov = "^4.1.0"
pandas-stubs = "^2.1.4.231227"
types-pillow = "^10.2.0.20240213"
types-pyyaml = "^6.0.12.8"
types-python-jose = "^3.3.4.8"
types-passlib = "^1.7.7.13"
locust = "^2.23.1"
pytest-mock = "^3.12.0"
pytest-xdist = "^3.5.0"
types-pywin32 = "^306.0.0.4"
types-google-cloud-ndb = "^2.2.0.0"
pytest-sugar = "^1.0.0"
pytest-instafail = "^0.5.0"


[tool.poetry.extras]
deploy = ["langchain-serve", "celery", "redis", "flower"]
local = ["llama-cpp-python", "sentence-transformers", "ctransformers"]
all = ["deploy", "local"]


[tool.pytest.ini_options]
minversion = "6.0"
addopts = "-ra"
testpaths = ["tests", "integration"]
console_output_style = "progress"
filterwarnings = ["ignore::DeprecationWarning"]
log_cli = true
markers = ["async_test"]


[tool.ruff]
exclude = ["src/backend/langflow/alembic/*"]
line-length = 120

[tool.mypy]
plugins = ["pydantic.mypy"]
follow_imports = "silent"

[build-system]
requires = ["poetry-core"]
build-backend = "poetry.core.masonry.api"<|MERGE_RESOLUTION|>--- conflicted
+++ resolved
@@ -1,10 +1,6 @@
 [tool.poetry]
 name = "langflow"
-<<<<<<< HEAD
 version = "0.7.0a0"
-=======
-version = "0.6.9"
->>>>>>> 4c332b98
 description = "A Python package with a built-in web application"
 authors = ["Logspace <contact@logspace.ai>"]
 maintainers = [
@@ -65,11 +61,7 @@
 sqlmodel = "^0.0.14"
 faiss-cpu = "^1.7.4"
 anthropic = "^0.15.0"
-<<<<<<< HEAD
-orjson = "^3.9.3"
-=======
 orjson = "3.9.15"
->>>>>>> 4c332b98
 multiprocess = "^0.70.14"
 cachetools = "^5.3.1"
 types-cachetools = "^5.3.0.5"
